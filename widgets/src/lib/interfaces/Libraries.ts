import type { ModelData } from "./Types";

/**
 * Add your new library here.
 */
export enum ModelLibrary {
	"adapter-transformers"   = "Adapter Transformers",
	"allennlp"               = "AllenNLP",
	"asteroid"               = "Asteroid",
	"espnet"                 = "ESPnet",
	"flair"                  = "Flair",
	"keras"                  = "Keras",
	"pyannote"               = "Pyannote",
	"sentence-transformers"  = "Sentence Transformers",
	"sklearn"                = "Scikit-learn",
	"spacy"                  = "spaCy",
	"speechbrain"            = "speechbrain",
	"tensorflowtts"          = "TensorFlowTTS",
	"timm"                   = "Timm",
	"fastai"                 = "fastai",
	"transformers"           = "Transformers",
	"stanza"                 = "Stanza",
	"fasttext"               = "fastText",
}

export const ALL_MODEL_LIBRARY_KEYS = Object.keys(ModelLibrary) as (keyof typeof ModelLibrary)[];


/**
 * Elements configurable by a model library.
 */
export interface LibraryUiElement {
	/**
	 * Name displayed on the main
	 * call-to-action button on the model page.
	 */
	btnLabel:  string;
	/**
	 * Repo name
	 */
	repoName: string;
	/**
	 * URL to library's repo
	 */
	repoUrl:   string;
	/**
	 * Code snippet displayed on model page
	 */
	snippet:   (model: ModelData) => string;
}

function nameWithoutNamespace(modelId: string): string {
	const splitted = modelId.split("/");
	return splitted.length === 1 ? splitted[0] : splitted[1];
}

//#region snippets

const adapter_transformers = (model: ModelData) =>
	`from transformers import ${model.config?.adapter_transformers?.model_class}

model = ${model.config?.adapter_transformers?.model_class}.from_pretrained("${model.config?.adapter_transformers?.model_name}")
model.load_adapter("${model.id}", source="hf")`;

const allennlpUnknown = (model: ModelData) =>
	`import allennlp_models
from allennlp.predictors.predictor import Predictor

predictor = Predictor.from_path("hf://${model.id}")`;

const allennlpQuestionAnswering = (model: ModelData) =>
	`import allennlp_models
from allennlp.predictors.predictor import Predictor

predictor = Predictor.from_path("hf://${model.id}")
predictor_input = {"passage": "My name is Wolfgang and I live in Berlin", "question": "Where do I live?"}
predictions = predictor.predict_json(predictor_input)`;

const allennlp = (model: ModelData) => {
	if (model.tags?.includes("question-answering")) {
		return allennlpQuestionAnswering(model);
	}
	return allennlpUnknown(model);
};

const asteroid = (model: ModelData) =>
	`from asteroid.models import BaseModel
  
model = BaseModel.from_pretrained("${model.id}")`;

const espnetTTS = (model: ModelData) =>
	`from espnet2.bin.tts_inference import Text2Speech
    
model = Text2Speech.from_pretrained("${model.id}")

speech, *_ = model("text to generate speech from")`;

const espnetASR = (model: ModelData) =>
	`from espnet2.bin.asr_inference import Speech2Text
    
model = Speech2Text.from_pretrained(
  "${model.id}"
)

speech, rate = soundfile.read("speech.wav")
text, *_ = model(speech)`;

const espnetUnknown = () =>
	`unknown model type (must be text-to-speech or automatic-speech-recognition)`;

const espnet = (model: ModelData) => {
	if (model.tags?.includes("text-to-speech")) {
		return espnetTTS(model);
	} else if (model.tags?.includes("automatic-speech-recognition")) {
		return espnetASR(model);
	}
	return espnetUnknown();
};

const flair = (model: ModelData) =>
	`from flair.models import SequenceTagger
  
tagger = SequenceTagger.load("${model.id}")`;

const keras = (model: ModelData) =>
	`from huggingface_hub import from_pretrained_keras

model = from_pretrained_keras("${model.id}")
`;

const pyannote = (model: ModelData) =>
	`from pyannote.audio.core.inference import Inference
  
model = Inference("${model.id}")

# inference on the whole file
model("file.wav")

# inference on an excerpt
from pyannote.core import Segment
excerpt = Segment(start=2.0, end=5.0)
model.crop("file.wav", excerpt)`;

const tensorflowttsTextToMel = (model: ModelData) =>
	`from tensorflow_tts.inference import AutoProcessor, TFAutoModel

processor = AutoProcessor.from_pretrained("${model.id}")
model = TFAutoModel.from_pretrained("${model.id}")
`;

const tensorflowttsMelToWav = (model: ModelData) =>
	`from tensorflow_tts.inference import TFAutoModel

model = TFAutoModel.from_pretrained("${model.id}")
audios = model.inference(mels)
`;

const tensorflowttsUnknown = (model: ModelData) =>
	`from tensorflow_tts.inference import TFAutoModel

model = TFAutoModel.from_pretrained("${model.id}")
`;

const tensorflowtts = (model: ModelData) => {
	if (model.tags?.includes("text-to-mel")) {
		return tensorflowttsTextToMel(model);
	} else if (model.tags?.includes("mel-to-wav")) {
		return tensorflowttsMelToWav(model);
	}
	return tensorflowttsUnknown(model);
};

const timm = (model: ModelData) =>
	`import timm

model = timm.create_model("hf_hub:${model.id}", pretrained=True)`;

const sklearn = (model: ModelData) =>
	`from huggingface_hub import hf_hub_download
import joblib

model = joblib.load(
	hf_hub_download("${model.id}", "sklearn_model.joblib")
)`;

const fastai = (model: ModelData) =>
	`from huggingface_hub import hf_hub_download
from fastai.learner import load_learner

model = load_learner(
    hf_hub_download("${model.id}", "model.pkl")
)`;

const sentenceTransformers = (model: ModelData) =>
	`from sentence_transformers import SentenceTransformer

model = SentenceTransformer("${model.id}")`;

const spacy = (model: ModelData) =>
	`!pip install https://huggingface.co/${model.id}/resolve/main/${nameWithoutNamespace(model.id)}-any-py3-none-any.whl

# Using spacy.load().
import spacy
nlp = spacy.load("${nameWithoutNamespace(model.id)}")

# Importing as module.
import ${nameWithoutNamespace(model.id)}
nlp = ${nameWithoutNamespace(model.id)}.load()`;

const speechBrainMethod = (speechbrainInterface: string) => {
	switch (speechbrainInterface) {
		case "EncoderClassifier":
		   return "classify_file";
		case "EncoderDecoderASR":
		case "EncoderASR":
			return "transcribe_file";
		case "SpectralMaskEnhancement":
			return "enhance_file";
		case "SepformerSeparation":
			return "separate_file";
		default:
			return undefined;
	}
};

const speechbrain = (model: ModelData) => {
	const speechbrainInterface = model.config?.speechbrain?.interface;
	if (speechbrainInterface === undefined) {
		return `# interface not specified in config.json`;
	}

	const speechbrainMethod = speechBrainMethod(speechbrainInterface);
	if (speechbrainMethod === undefined) {
		return `# interface in config.json invalid`;
	}

	return `from speechbrain.pretrained import ${speechbrainInterface}
model = ${speechbrainInterface}.from_hparams(
  "${model.id}"
)
model.${speechbrainMethod}("file.wav")`;
};
<<<<<<< HEAD

const transformers = (model: ModelData) =>
	`from transformers import AutoTokenizer, ${model.autoArchitecture}
  
tokenizer = AutoTokenizer.from_pretrained("${model.id}"${model.private ? `, use_auth_token=True` : ``})
=======
>>>>>>> 94a49ccf

const transformers = (model: ModelData) => {
	const info = model.transformersInfo;
	if (!info) {
		return `# ⚠️ Type of model unknown`;
	}
	if (info.processor) {
		const varName = info.processor === "AutoTokenizer" ? "tokenizer"
			: info.processor === "AutoFeatureExtractor" ? "extractor"
				: "processor"
		;
		return [
			`from transformers import ${info.processor}, ${info.auto_model}`,
			"",
			`${varName} = ${info.processor}.from_pretrained("${model.id}"${model.private ? ", use_auth_token=True" : ""})`,
			"",
			`model = ${info.auto_model}.from_pretrained("${model.id}"${model.private ? ", use_auth_token=True" : ""})`,
		].join("\n");
	} else {
		return [
			`from transformers import ${info.auto_model}`,
			"",
			`model = ${info.auto_model}.from_pretrained("${model.id}"${model.private ? ", use_auth_token=True" : ""})`,
		].join("\n");
	}
};

const fasttext = (model: ModelData) =>
	`from huggingface_hub import hf_hub_download
import fasttext

model = fasttext.load_model(hf_hub_download("${model.id}", "model.bin"))`;

//#endregion



export const MODEL_LIBRARIES_UI_ELEMENTS: { [key in keyof typeof ModelLibrary]?: LibraryUiElement } = {
	// ^^ TODO(remove the optional ? marker when Stanza snippet is available)
	"adapter-transformers": {
		btnLabel: "Adapter Transformers",
		repoName: "adapter-transformers",
		repoUrl:  "https://github.com/Adapter-Hub/adapter-transformers",
		snippet:  adapter_transformers,
	},
	"allennlp": {
		btnLabel: "AllenNLP",
		repoName: "AllenNLP",
		repoUrl:  "https://github.com/allenai/allennlp",
		snippet:  allennlp,
	},
	"asteroid": {
		btnLabel: "Asteroid",
		repoName: "Asteroid",
		repoUrl:  "https://github.com/asteroid-team/asteroid",
		snippet:  asteroid,
	},
	"espnet": {
		btnLabel: "ESPnet",
		repoName: "ESPnet",
		repoUrl:  "https://github.com/espnet/espnet",
		snippet:  espnet,
	},
	"flair": {
		btnLabel: "Flair",
		repoName: "Flair",
		repoUrl:  "https://github.com/flairNLP/flair",
		snippet:  flair,
	},
	"keras": {
		btnLabel: "Keras",
		repoName: "Keras",
		repoUrl:  "https://github.com/keras-team/keras",
		snippet:  keras,
	},
	"pyannote": {
		btnLabel: "pyannote",
		repoName: "pyannote-audio",
		repoUrl:  "https://github.com/pyannote/pyannote-audio",
		snippet:  pyannote,
	},
	"sentence-transformers": {
		btnLabel: "sentence-transformers",
		repoName: "sentence-transformers",
		repoUrl:  "https://github.com/UKPLab/sentence-transformers",
		snippet:  sentenceTransformers,
	},
	"sklearn": {
		btnLabel: "Scikit-learn",
		repoName: "Scikit-learn",
		repoUrl:  "https://github.com/scikit-learn/scikit-learn",
		snippet:  sklearn,
	},
	"fastai": {
		btnLabel: "fastai",
		repoName: "fastai",
		repoUrl:  "https://github.com/fastai/fastai",
		snippet:  fastai,
	},
	"spacy": {
		btnLabel: "spaCy",
		repoName: "spaCy",
		repoUrl:  "https://github.com/explosion/spaCy",
		snippet:  spacy,
	},
	"speechbrain": {
		btnLabel: "speechbrain",
		repoName: "speechbrain",
		repoUrl:  "https://github.com/speechbrain/speechbrain",
		snippet:  speechbrain,
	},
	"tensorflowtts": {
		btnLabel: "TensorFlowTTS",
		repoName: "TensorFlowTTS",
		repoUrl:  "https://github.com/TensorSpeech/TensorFlowTTS",
		snippet:  tensorflowtts,
	},
	"timm": {
		btnLabel: "timm",
		repoName: "pytorch-image-models",
		repoUrl:  "https://github.com/rwightman/pytorch-image-models",
		snippet:  timm,
	},
	"transformers": {
		btnLabel: "Transformers",
		repoName: "🤗/transformers",
		repoUrl:  "https://github.com/huggingface/transformers",
		snippet:  transformers,
	},
	"fasttext": {
		btnLabel: "fastText",
		repoName: "fastText",
		repoUrl:  "https://fasttext.cc/",
		snippet:  fasttext,
	},
} as const;
<|MERGE_RESOLUTION|>--- conflicted
+++ resolved
@@ -240,14 +240,6 @@
 )
 model.${speechbrainMethod}("file.wav")`;
 };
-<<<<<<< HEAD
-
-const transformers = (model: ModelData) =>
-	`from transformers import AutoTokenizer, ${model.autoArchitecture}
-  
-tokenizer = AutoTokenizer.from_pretrained("${model.id}"${model.private ? `, use_auth_token=True` : ``})
-=======
->>>>>>> 94a49ccf
 
 const transformers = (model: ModelData) => {
 	const info = model.transformersInfo;
